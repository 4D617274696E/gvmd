/* Copyright (C) 2014-2018 Greenbone Networks GmbH
 *
 * SPDX-License-Identifier: GPL-2.0-or-later
 *
 * This program is free software; you can redistribute it and/or
 * modify it under the terms of the GNU General Public License
 * as published by the Free Software Foundation; either version 2
 * of the License, or (at your option) any later version.
 *
 * This program is distributed in the hope that it will be useful,
 * but WITHOUT ANY WARRANTY; without even the implied warranty of
 * MERCHANTABILITY or FITNESS FOR A PARTICULAR PURPOSE.  See the
 * GNU General Public License for more details.
 *
 * You should have received a copy of the GNU General Public License
 * along with this program; if not, write to the Free Software
 * Foundation, Inc., 51 Franklin St, Fifth Floor, Boston, MA 02110-1301 USA.
 */

/**
 * @file sql_pg.c
 * @brief Generic SQL interface: PostgreSQL backend
 *
 * PostreSQL backend of the SQL interface.
 */

#include "sql.h"

#include <assert.h>
#include <endian.h>
#include <errno.h>
#include <arpa/inet.h>
#include <glib.h>
#include <inttypes.h>
#include <netinet/in.h>
#include <postgresql/libpq-fe.h>
#include <stdlib.h>
#include <string.h>

#include <gvm/base/array.h>

#undef G_LOG_DOMAIN
/**
 * @brief GLib log domain.
 */
#define G_LOG_DOMAIN "md manage"


/* Headers of sql.c symbols used only here. */

int
sql_x (char*, va_list args, sql_stmt_t**);


/* Types. */

/**
 * @brief An SQL statement.
 */
struct sql_stmt
{
  gchar *sql;             ///< SQL statement.
  PGresult *result;       ///< Result set.
  int current_row;        ///< Row position in results.
  int executed;           ///< Whether statement has been executed.
  array_t *param_values;  ///< Parameter values.
  GArray *param_lengths;  ///< Parameter lengths (int's).
  GArray *param_formats;  ///< Parameter formats (int's).
};


/* Variables. */

/**
 * @brief Whether to log errors.
 *
 * Used to turn off logging when cancelling statements on exit.  Defined
 * in sql.c.
 */
extern int log_errors;

/**
 * @brief Handle on the database.
 */
static PGconn *conn = NULL;


/* Helpers. */

/**
 * @brief Get main schema name.
 *
 * @return Schema name.
 */
const char *
sql_schema ()
{
  return "public";
}

/**
 * @brief Get keyword for "greatest" SQL function.
 *
 * @return Keyword.
 */
const char *
sql_greatest ()
{
  return "greatest";
}

/**
 * @brief Setup a LIMIT argument.
 *
 * @param[in]  max  Max.
 *
 * @return Argument for LIMIT as a static string.
 */
const char *
sql_select_limit (int max)
{
  static char string[20];
  if (max < 0)
    return "ALL";
  if (snprintf (string, 19, "%i", max) < 0)
    {
      g_warning ("%s: snprintf failed", __func__);
      abort ();
    }
  string[19] = '\0';
  return string;
}

/**
 * @brief Add param to statement.
 *
 * @param[in]  stmt          Statement.
 * @param[in]  param_value   Value.
 * @param[in]  param_size    Size.
 * @param[in]  param_format  0 text, 1 binary.
 */
static void
sql_stmt_param_add (sql_stmt_t *stmt, const char *param_value,
                    int param_size, int param_format)
{
  array_add (stmt->param_values, g_strndup (param_value, param_size));
  g_array_append_val (stmt->param_lengths, param_size);
  g_array_append_val (stmt->param_formats, param_format);
}

/**
 * @brief Init statement, preserving SQL.
 *
 * @param[in]  stmt  Statement.
 */
static void
sql_stmt_init (sql_stmt_t *stmt)
{
  memset (stmt, 0, sizeof (*stmt));
  stmt->param_values = make_array ();
  stmt->param_lengths = g_array_new (FALSE, TRUE, sizeof (int));
  stmt->param_formats = g_array_new (FALSE, TRUE, sizeof (int));
  stmt->current_row = -1;
}

/**
 * @brief Get case insensitive LIKE operator.
 *
 * @return Like operator.
 */
const char *
sql_ilike_op ()
{
  return "ILIKE";
}

/**
 * @brief Get regular expression operator.
 *
 * @return Regexp operator.
 */
const char *
sql_regexp_op ()
{
  return "?~#";
}

/**
 * @brief Check whether the database is open.
 *
 * @return 1 if open, else 0.
 */
int
sql_is_open ()
{
  return conn ? 1 : 0;
}

/**
 * @brief Log a NOTICE message.
 *
 * @param[in]  arg      Dummy arg.
 * @param[in]  message  Arg.
 *
 * @return 0 success, -1 error.
 */
static void
log_notice (void *arg, const char *message)
{
  g_debug ("%s", message);
}

/**
 * @brief Return name of current database.
 *
 * @return Name of database.
 */
const char *
sql_database ()
{
  return PQdb (conn);
}

/**
 * @brief Return name of default database.
 *
 * @return Name.
 */
const char *
sql_default_database ()
{
  return "gvmd";
}

/**
 * @brief Turn off recursive triggers.
 *
 * Ignored when DB is Postgres.
 */
void
sql_recursive_triggers_off ()
{
  return;
}

/**
 * @brief Open the database.
 *
 * @param[in]  database  Database, or NULL for default.
 *
 * @return 0 success, -1 error.
 */
int
sql_open (const char *database)
{
  gchar *conn_info;
  PostgresPollingStatusType poll_status;
  int socket;

  conn_info = g_strdup_printf ("dbname='%s' application_name='%s'",
                               database
                                ? database
                                : sql_default_database (),
                               "gvmd");
  conn = PQconnectStart (conn_info);
  g_free (conn_info);
  if (conn == NULL)
    {
      g_warning ("%s: PQconnectStart failed to allocate conn",
                 __func__);
      return -1;
    }
  if (PQstatus (conn) == CONNECTION_BAD)
    {
      g_warning ("%s: PQconnectStart to '%s' failed: %s",
                 __func__,
                 database ? database : sql_default_database (),
                 PQerrorMessage (conn));
      goto fail;
    }

  socket = PQsocket (conn);
  if (socket == 0)
    {
      g_warning ("%s: PQsocket 0", __func__);
      goto fail;
    }

  poll_status = PGRES_POLLING_WRITING;

  g_debug ("%s: polling", __func__);

  while (1)
    {
      if (poll_status == PGRES_POLLING_READING)
        {
          fd_set readfds, writefds;
          int ret;

          FD_ZERO (&readfds);
          FD_ZERO (&writefds);
          FD_SET (socket, &readfds);
          ret = select (socket + 1, &readfds, &writefds, NULL, NULL);
          if (ret == 0)
            continue;
          if (ret < 0)
            {
              g_warning ("%s: write select failed: %s",
                         __func__, strerror (errno));
              goto fail;
            }
          /* Poll again. */
        }
      else if (poll_status == PGRES_POLLING_WRITING)
        {
          fd_set readfds, writefds;
          int ret;

          FD_ZERO (&readfds);
          FD_ZERO (&writefds);
          FD_SET (socket, &writefds);
          ret = select (socket + 1, &readfds, &writefds, NULL, NULL);
          if (ret == 0)
            continue;
          if (ret < 0)
            {
              g_warning ("%s: read select failed: %s",
                         __func__, strerror (errno));
              goto fail;
            }
          /* Poll again. */
        }
      else if (poll_status == PGRES_POLLING_FAILED)
        {
          g_warning ("%s: PQconnectPoll failed",
                     __func__);
          g_warning ("%s: PQerrorMessage (conn): %s", __func__,
                     PQerrorMessage (conn));
          goto fail;
        }
      else if (poll_status == PGRES_POLLING_OK)
        /* Connection is ready, exit loop. */
        break;

      poll_status = PQconnectPoll (conn);
    }

  PQsetNoticeProcessor (conn, log_notice, NULL);

  g_debug ("%s:   db: %s", __func__, PQdb (conn));
  g_debug ("%s: user: %s", __func__, PQuser (conn));
  g_debug ("%s: host: %s", __func__, PQhost (conn));
  g_debug ("%s: port: %s", __func__, PQport (conn));
  g_debug ("%s: socket: %i", __func__, PQsocket (conn));
  g_debug ("%s: postgres version: %i", __func__, PQserverVersion (conn));

  return 0;

 fail:
  PQfinish (conn);
  conn = NULL;
  return -1;
}

/**
 * @brief Close the database.
 */
void
sql_close ()
{
  PQfinish (conn);
  conn = NULL;
}

/**
 * @brief Close the database in a forked process.
 */
void
sql_close_fork ()
{
  // FIX PQfinish?
  conn = NULL;
}

/**
 * @brief Return 0.
 *
 * @return 0.
 */
int
sql_changes ()
{
  /* TODO PQcmdTuples needs a PQresult.  Callers use for info only anyway. */
  return 0;
}

/**
 * @brief Get the ID of the last inserted row.
 *
 * @return Resource.
 */
resource_t
sql_last_insert_id ()
{
  return sql_int ("SELECT LASTVAL ();");
}

/**
 * @brief Perform an SQL statement, retrying if database is busy or locked.
 *
 * @param[out] resource  Last inserted resource.
 * @param[in]  sql       Format string for SQL statement.
 * @param[in]  ...       Arguments for format string.
 */
void
sqli (resource_t *resource, char* sql, ...)
{
  gchar *new_sql;
  sql_stmt_t* stmt;
  int sql_x_ret;
  va_list args;

  assert (sql && strlen (sql) && (sql[strlen (sql) - 1] != ';'));

  /* Append RETURNING clause to SQL. */

  new_sql = g_strdup_printf ("%s RETURNING id;", sql);

  /* Run statement, returning integer. */

  va_start (args, sql);
  sql_x_ret = sql_x (new_sql, args, &stmt);
  va_end (args);
  g_free (new_sql);
  switch (sql_x_ret)
    {
      case  0:
        break;
      case  1:
        sql_finalize (stmt);
        abort ();
      default:
        assert (0);
        /* Fall through. */
      case -1:
        sql_finalize (stmt);
        abort ();
    }
  if (resource)
    *resource = sql_column_int64 (stmt, 0);
  sql_finalize (stmt);
}

/**
 * @brief Prepare a statement.
 *
 * @param[in]  retry  Whether to keep retrying while database is busy or locked.
 * @param[in]  log    Whether to keep retrying while database is busy or locked.
 * @param[in]  sql    Format string for SQL statement.
 * @param[in]  args   Arguments for format string.
 * @param[out] stmt   Statement return.
 *
 * @return 0 success, 1 gave up, -1 error.
 */
int
sql_prepare_internal (int retry, int log, const char* sql, va_list args,
                      sql_stmt_t **stmt)
{
  assert (stmt);

  *stmt = (sql_stmt_t*) g_malloc (sizeof (sql_stmt_t));
  sql_stmt_init (*stmt);
  (*stmt)->sql = g_strdup_vprintf (sql, args);

  if (log)
    g_debug ("   sql: %s", (*stmt)->sql);

  return 0;
}

/**
 * @brief Execute a prepared statement.
 *
 * @param[in]  retry  Whether to keep retrying while database is busy or locked.
 * @param[in]  stmt   Statement.
 *
 * @return 0 complete, 1 row available in results, -1 error, -2 gave up,
 *         -3 lock unavailable, -4 unique constraint violation.
 */
int
sql_exec_internal (int retry, sql_stmt_t *stmt)
{
  PGresult *result;

  assert (stmt->sql);

  if (stmt->executed == 0)
    {
      // FIX retry?

      result = PQexecParams (conn,
                             stmt->sql,
                             stmt->param_values->len,
                             NULL,                 /* Default param types. */
                             (const char* const*) stmt->param_values->pdata,
                             (const int*) stmt->param_lengths->data,
                             (const int*) stmt->param_formats->data,
                             0);                   /* Results as text. */
      if (PQresultStatus (result) != PGRES_TUPLES_OK
          && PQresultStatus (result) != PGRES_COMMAND_OK)
        {
          char *sqlstate;

          sqlstate = PQresultErrorField (result, PG_DIAG_SQLSTATE);
          g_debug ("%s: sqlstate: %s", __func__, sqlstate);
          if (sqlstate && (strcmp (sqlstate, "57014") == 0))
            {
              /* query_canceled */
              log_errors = 0;
              g_debug ("%s: canceled SQL: %s", __func__, stmt->sql);
            }
          else if (sqlstate && (strcmp (sqlstate, "55P03") == 0))
            {
              /* lock_not_available */
              g_debug ("%s: lock unavailable: %s",
                       __func__,
                       PQresultErrorMessage(result));
              return -3;
            }
          else if (sqlstate && (strcmp (sqlstate, "23505") == 0))
            {
              /* unique_violation */
              g_warning ("%s: constraint violation: %s",
                         __func__,
                         PQresultErrorMessage (result));
              g_warning ("%s: SQL: %s", __func__, stmt->sql);
              return -4;
            }

          if (log_errors)
            {
              g_warning ("%s: PQexec failed: %s (%i)",
                         __func__,
                         PQresultErrorMessage (result),
                         PQresultStatus (result));
              g_warning ("%s: SQL: %s", __func__, stmt->sql);
            }
#if 0
          // FIX ?
          PQclear (result);
          PQfinish (conn);
#endif
          return -1;
        }

      stmt->result = result;
      stmt->executed = 1;
    }

  if (stmt->current_row < (PQntuples (stmt->result) - 1))
    {
      stmt->current_row++;
      return 1;
    }

  return 0;
}

<<<<<<< HEAD
=======
/**
 * @brief Write debug messages with the query plan for an SQL query to the log.
 *
 * @param[in] sql   Format string for the SQL query.
 * @param[in] args  Format string arguments in a va_list.
 *
 * @return 0 success, -1 error.
 */
int
sql_explain_internal (const char* sql, va_list args)
{
  char *explain_sql;
  sql_stmt_t *explain_stmt;
  int explain_ret;

  explain_sql = g_strconcat ("EXPLAIN ", sql, NULL);
  if (sql_prepare_internal (1, 1, explain_sql, args, &explain_stmt))
    {
      if (log_errors)
        g_warning ("%s : Failed to prepare EXPLAIN statement", __func__);
      g_free (explain_sql);
      return -1;
    }

  while (1)
    {
      explain_ret = sql_exec_internal (1, explain_stmt);
      if (explain_ret == 1)
        g_debug ("%s : %s",
                __func__,
                PQgetvalue (explain_stmt->result,
                            explain_stmt->current_row,
                            0));
      else if (explain_ret == 0)
        break;
      else
        {
          g_warning ("%s : Failed to get EXPLAIN row", __func__);
          sql_finalize (explain_stmt);
          g_free (explain_sql);
          return -1;
        }
    }

  sql_finalize (explain_stmt);
  g_free (explain_sql);
  return 0;
}

>>>>>>> 51900ac2

/* Transactions. */

/**
 * @brief Begin an immediate transaction.
 */
void
sql_begin_immediate ()
{
  sql ("BEGIN;");
}

/**
 * @brief Begin an immediate transaction.
 *
 * @return 0 got lock, 1 gave up, -1 error.
 */
int
sql_begin_immediate_giveup ()
{
  int ret;

  ret = sql_giveup ("BEGIN;");
  if (ret)
    return ret;
  return 0;
}

/**
 * @brief Commit a transaction.
 */
void
sql_commit ()
{
  sql ("COMMIT;");
}

/**
 * @brief Roll a transaction back.
 */
void
sql_rollback ()
{
  sql ("ROLLBACK;");
}


/* Iterators. */

/**
 * @brief Get whether a column is NULL.
 *
 * @param[in]  iterator  Iterator.
 * @param[in]  col       Column offset.
 *
 * @return 1 if NULL, else 0.
 */
int
iterator_null (iterator_t* iterator, int col)
{
  if (iterator->done) abort ();
  assert (iterator->stmt->result);
  return PQgetisnull (iterator->stmt->result, 0, col);
}

/**
 * @brief Rewind an iterator to the beginning.
 *
 * This lets the caller iterate over the data again.
 *
 * @param[in]  iterator  Iterator.
 */
void
iterator_rewind (iterator_t* iterator)
{
  iterator->done = FALSE;
  iterator->stmt->current_row = -1;
}


/* Prepared statements. */

/**
 * @brief Bind a param to a statement.
 *
 * @param[in]  stmt          Statement.
 * @param[in]  position      Position in statement.
 * @param[in]  param_value   Param value.
 * @param[in]  param_size    Param size.
 * @param[in]  param_format  0 text, 1 binary.
 */
static void
bind_param (sql_stmt_t *stmt, int position, const void *param_value,
            int param_size, int param_format)
{
  if (position > stmt->param_values->len + 1)
    {
      g_critical ("%s: binding out of order: parameter %i after %i",
                  __func__,
                  position,
                  stmt->param_values->len);
      abort ();
    }
  sql_stmt_param_add (stmt, param_value, param_size, param_format);
}

/**
 * @brief Bind a blob to a statement.
 *
 * @param[in]  stmt        Statement.
 * @param[in]  position    Position in statement.
 * @param[in]  value       Blob.
 * @param[in]  value_size  Blob size.
 *
 * @return 0 success, -1 error.
 */
int
sql_bind_blob (sql_stmt_t *stmt, int position, const void *value,
               int value_size)
{
  bind_param (stmt, position, value, value_size, 1);
  return 0;
}

/**
 * @brief Bind a text value to a statement.
 *
 * @param[in]  stmt        Statement.
 * @param[in]  position    Position in statement.
 * @param[in]  value       Value.
 * @param[in]  value_size  Value size, or -1 to use strlen of value.
 *
 * @return 0 success, -1 error.
 */
int
sql_bind_text (sql_stmt_t *stmt, int position, const gchar *value,
               gsize value_size)
{
  bind_param (stmt,
              position,
              value,
              value_size == -1 ? strlen (value) : value_size,
              0);
  return 0;
}

/**
 * @brief Free a prepared statement.
 *
 * @param[in]  stmt  Statement.
 */
void
sql_finalize (sql_stmt_t *stmt)
{
  PQclear (stmt->result);
  g_free (stmt->sql);
  array_free (stmt->param_values);
  g_array_free (stmt->param_lengths, TRUE);
  g_array_free (stmt->param_formats, TRUE);
  g_free (stmt);
}

/**
 * @brief Reset a prepared statement.
 *
 * @param[in]  stmt  Statement.
 *
 * @return 0 success, -1 error.
 */
int
sql_reset (sql_stmt_t *stmt)
{
  gchar *sql;

  PQclear (stmt->result);
  array_free (stmt->param_values);
  g_array_free (stmt->param_lengths, TRUE);
  g_array_free (stmt->param_formats, TRUE);

  sql = stmt->sql;
  sql_stmt_init (stmt);
  stmt->sql = sql;
  return 0;
}

/**
 * @brief Return a column as a double from a prepared statement.
 *
 * It's up to the caller to ensure that there is a row available.
 *
 * @param[in]  stmt      Statement.
 * @param[in]  position  Column position.
 *
 * @return 0 success, -1 error.
 */
double
sql_column_double (sql_stmt_t *stmt, int position)
{
  if (PQgetisnull (stmt->result, stmt->current_row, position))
    return 0.0;

  return atof (PQgetvalue (stmt->result, stmt->current_row, position));
}

/**
 * @brief Return a column as text from a prepared statement.
 *
 * It's up to the caller to ensure that there is a row available.
 *
 * @param[in]  stmt      Statement.
 * @param[in]  position  Column position.
 *
 * @return Column value.  NULL if column is NULL.
 */
const char *
sql_column_text (sql_stmt_t *stmt, int position)
{
  if (PQgetisnull (stmt->result, stmt->current_row, position))
    return NULL;

  return (const char*) PQgetvalue (stmt->result, stmt->current_row, position);
}

/**
 * @brief Return a column as an integer from a prepared statement.
 *
 * It's up to the caller to ensure that there is a row available.
 *
 * @param[in]  stmt      Statement.
 * @param[in]  position  Column position.
 *
 * @return Column value.  0 if column is NULL or false.  1 if column true.
 */
int
sql_column_int (sql_stmt_t *stmt, int position)
{
  char *cell;

  if (PQgetisnull (stmt->result, stmt->current_row, position))
    return 0;

  cell = PQgetvalue (stmt->result, stmt->current_row, position);

  switch (PQftype (stmt->result, position))
    {
      case 16:  /* BOOLOID */
        return strcmp (cell, "f") ? 1 : 0;

      default:
        return atoi (cell);
    }
}

/**
 * @brief Return a column as an int64 from a prepared statement.
 *
 * It's up to the caller to ensure that there is a row available.
 *
 * @param[in]  stmt      Statement.
 * @param[in]  position  Column position.
 *
 * @return Column value.  0 if column is NULL or false.  1 if column true.
 */
long long int
sql_column_int64 (sql_stmt_t *stmt, int position)
{
  char *cell;

  if (PQgetisnull (stmt->result, stmt->current_row, position))
    return 0;

  cell = PQgetvalue (stmt->result, stmt->current_row, position);

  switch (PQftype (stmt->result, position))
    {
      case 16:  /* BOOLOID */
        return strcmp (cell, "f") ? 1 : 0;

      default:
        return atol (cell);
    }
}

/**
 * @brief Return a column as text from a prepared statement.
 *
 * It's up to the caller to ensure that there is a row available.
 *
 * @param[in]  stmt      Statement.
 * @param[in]  position  Column position.
 *
 * @return Column value.  NULL if column is NULL.
 */
gchar **
sql_column_array (sql_stmt_t *stmt, int position)
{
  const char *text;

  if (PQgetisnull (stmt->result, stmt->current_row, position))
    return NULL;

  /* {DFN-CERT-2017-1238,DFN-CERT-2014-1366,DFN-CERT-2014-1354} */

  text = (const char*) PQgetvalue (stmt->result, stmt->current_row, position);
  if (text && text[0] == '{')
    {
      gchar **array, **point, **last;

      if (text[1] == '}')
        return (gchar **) g_malloc0 (sizeof (gchar *));

      array = g_strsplit (text + 1, ",", 0);
      point = last = array;
      while (*point)
        {
          last = point;
          point++;
        }
      if (*last)
        {
          gchar *last_element;

          last_element = *last;
          if (*last_element == '\0')
            /* Weird, last element should always have a }. */
            g_warning ("%s: last element missing closing }", __func__);
          else
            {
              while (*last_element)
                last_element++;
              last_element--;
              /* Clip the trailing }. */
              *last_element = '\0';
            }
        }
      return array;
    }

  /* This shouldn't happen. */
  assert (0);
  g_warning ("%s: array column not NULL and does not contain array",
             __func__);
  return NULL;
}

/**
 * @brief Cancels the current SQL statement.
 *
 * @return 0 on success, -1 on error.
 */
int
sql_cancel_internal ()
{
  PGcancel *cancel;
  char errbuf[256] = "";

  cancel = PQgetCancel (conn);
  if (cancel)
    {
      if (PQcancel (cancel, errbuf, 256))
        {
          log_errors = 0;
          PQfreeCancel (cancel);
        }
      else
        {
          PQfreeCancel (cancel);
          return -1;
        }
    }
  else
    {
      return -1;
    }

  return 0;
}<|MERGE_RESOLUTION|>--- conflicted
+++ resolved
@@ -570,58 +570,6 @@
   return 0;
 }
 
-<<<<<<< HEAD
-=======
-/**
- * @brief Write debug messages with the query plan for an SQL query to the log.
- *
- * @param[in] sql   Format string for the SQL query.
- * @param[in] args  Format string arguments in a va_list.
- *
- * @return 0 success, -1 error.
- */
-int
-sql_explain_internal (const char* sql, va_list args)
-{
-  char *explain_sql;
-  sql_stmt_t *explain_stmt;
-  int explain_ret;
-
-  explain_sql = g_strconcat ("EXPLAIN ", sql, NULL);
-  if (sql_prepare_internal (1, 1, explain_sql, args, &explain_stmt))
-    {
-      if (log_errors)
-        g_warning ("%s : Failed to prepare EXPLAIN statement", __func__);
-      g_free (explain_sql);
-      return -1;
-    }
-
-  while (1)
-    {
-      explain_ret = sql_exec_internal (1, explain_stmt);
-      if (explain_ret == 1)
-        g_debug ("%s : %s",
-                __func__,
-                PQgetvalue (explain_stmt->result,
-                            explain_stmt->current_row,
-                            0));
-      else if (explain_ret == 0)
-        break;
-      else
-        {
-          g_warning ("%s : Failed to get EXPLAIN row", __func__);
-          sql_finalize (explain_stmt);
-          g_free (explain_sql);
-          return -1;
-        }
-    }
-
-  sql_finalize (explain_stmt);
-  g_free (explain_sql);
-  return 0;
-}
-
->>>>>>> 51900ac2
  
 /* Transactions. */
