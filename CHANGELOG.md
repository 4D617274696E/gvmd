# Changelog

All notable changes to this project will be documented in this file.

The format is based on [Keep a Changelog](https://keepachangelog.com/en/1.0.0/).

## [8.0.2] (unreleased)

### Added
- Command cleanup-report-formats for --optimize option [#651](https://github.com/greenbone/gvmd/pull/651)
- Document container tasks in GMP doc [#690](https://github.com/greenbone/gvmd/pull/690)
- New columns Ports, Apps, Distance, and Auth in the CSV Hosts report format [#734](https://github.com/greenbone/gvmd/pull/734)
- Allow use of public key auth in SCP alert [#846](https://github.com/greenbone/gvmd/pull/846)

### Changes
- Check and create default permissions individually [#672](https://github.com/greenbone/gvmd/pull/672)
- Add -f arg to sendmail call in email alert [#677](https://github.com/greenbone/gvmd/pull/677) [#679](https://github.com/greenbone/gvmd/pull/679)
- Change get_tickets to use the status text for filtering. [#698](https://github.com/greenbone/gvmd/pull/698)
- Also consider 0 of n NVTS as busy loading [#706](https://github.com/greenbone/gvmd/pull/706)
- Check whether hosts are alive and have results when adding them in slave scans. [#718](https://github.com/greenbone/gvmd/pull/718) [#737](https://github.com/greenbone/gvmd/pull/737)
<<<<<<< HEAD
- Change rows of built-in default filters to -2 (use "Rows Per Page" setting) [#897](https://github.com/greenbone/gvmd/pull/897)
=======
- Update SCAP and CERT feed info in sync scripts [#808](https://github.com/greenbone/gvmd/pull/808)
>>>>>>> 58b188b8

### Fixed
- Allow to migrate gvmd 8 sqlite3 database to postgres with gvm-migrate-to-postgres script
  [#820](https://github.com/greenbone/gvmd/pull/820)
- A PostgreSQL statement order issue [#611](https://github.com/greenbone/gvmd/issues/611) has been addressed [#691](https://github.com/greenbone/gvmd/pull/691)
- Fix iCalendar recurrence and timezone handling [#653](https://github.com/greenbone/gvmd/pull/653)
- Fix issues with some scheduled tasks by using iCalendar more instead of old period fields [#655](https://github.com/greenbone/gvmd/pull/655)
- Fix an issue in getting the reports from GMP scanners [#658](https://github.com/greenbone/gvmd/pull/658) [#666](https://github.com/greenbone/gvmd/pull/666)
- Fix GET_SYSTEM_REPORTS using slave_id [#667](https://github.com/greenbone/gvmd/pull/667)
- Fix RAW_DATA when calling GET_INFO with type NVT without attributes name or info_id [#682](https://github.com/greenbone/gvmd/pull/682)
- Fix assignment of orphaned tickets to the current user [#686](https://github.com/greenbone/gvmd/pull/686)
- Fix ORPHAN calculations in GET_TICKETS [#687](https://github.com/greenbone/gvmd/pull/687) [#700](https://github.com/greenbone/gvmd/pull/700)
- Fix response from GET_VULNS when given vuln_id does not exists [#699](https://github.com/greenbone/gvmd/pull/699)
- Make bulk tagging with a filter work if the resources are already tagged [#712](https://github.com/greenbone/gvmd/pull/712)
- Fix columnless search phrase filter keywords with quotes [#716](https://github.com/greenbone/gvmd/pull/716)
- Fix issues importing results or getting them from slaves if they contain "%s" [#724](https://github.com/greenbone/gvmd/pull/724)
- A possible database migration issue from GVMd-7 to GVMd-8 has been addressed [#742](https://github.com/greenbone/gvmd/pull/742)
- Fix escaping that was preventing start_task from running [#758](https://github.com/greenbone/gvmd/pull/758)
- Fix array index error when modifying roles and groups [#763](https://github.com/greenbone/gvmd/pull/763)
- Fix percent sign escaping in report_port_count [#781](https://github.com/greenbone/gvmd/pull/781)
- Consider results_trash when deleting users [#804](https://github.com/greenbone/gvmd/pull/804)
- Fix asset host details insertion SQL [#840](https://github.com/greenbone/gvmd/pull/840)
- Fix creation of "Super" permissions [#893](https://github.com/greenbone/gvmd/pull/893)
- Init comment for MODIFY_USER/COMMENT, in case it's empty [#894](https://github.com/greenbone/gvmd/pull/894)

### Removed

[8.0.2]: https://github.com/greenbone/gvmd/compare/v8.0.1...gvmd-8.0

## [8.0.1] (2019-07-17)

### Added
- Special characters in credential login names are allowed. [#475](https://github.com/greenbone/gvmd/pull/475)
- Add type filter column to GET_CONFIGS. [#486](https://github.com/greenbone/gvmd/pull/486)
- Filter settings for groups, scanners, tickets, users and vulnerabilities have been added. [#497](https://github.com/greenbone/gvmd/pull/497)
- Multiple certificate formats for S/MIME are allowed. [#551](https://github.com/greenbone/gvmd/pull/551)

### Changes
- Functions config_in_use, trash_config_in_use and port_list_in_use
returned a count instead of the expected 1 or 0. [#460](https://github.com/greenbone/gvmd/pull/460)
- The cache is rebuild for each chunk in CREATE_REPORT. [#469](https://github.com/greenbone/gvmd/pull/469)
- Hosts without HOST_START are added in CREATE_REPORT. [#479](https://github.com/greenbone/gvmd/pull/479)
- Use host details for login failure in ticket check. [#483](https://github.com/greenbone/gvmd/pull/483)
- In create_target() and modify_target() exclude_hosts is cleaned up to be in a consistent format like the included hosts are. [#488](https://github.com/greenbone/gvmd/pull/488).
- Check that roles exist earlier. [#493](https://github.com/greenbone/gvmd/pull/493)
- Anonymize more IPs and hostnames in Anonymous XML. [#496](https://github.com/greenbone/gvmd/pull/496) [#535](https://github.com/greenbone/gvmd/pull/535)
- Ensure that authentication always works for Start Task alerts. [#515](https://github.com/greenbone/gvmd/pull/515)
- Get content type when emailing an attached report. [#517](https://github.com/greenbone/gvmd/pull/517)
- Allow vuln_iterator_opts_from_filter filter to be NULL. [#527](https://github.com/greenbone/gvmd/pull/527)
- Wrap PostgreSQL exclusive table lock in function to prevent error messages in the PostgreSQL log if the lock is not available. [#542](https://github.com/greenbone/gvmd/pull/542)
- Trim whole report when resuming slave scans [#549](https://github.com/greenbone/gvmd/pull/549)
- Documentation has been improved. [#569](https://github.com/greenbone/gvmd/pull/569) [#567](https://github.com/greenbone/gvmd/pull/567) [#588](https://github.com/greenbone/gvmd/pull/588)
- Update command line options in gvmd man page [#565](https://github.com/greenbone/gvmd/pull/565)
- Clean special option keywords in filters. [#571](https://github.com/greenbone/gvmd/pull/571) [#578](https://github.com/greenbone/gvmd/pull/578) [#576](https://github.com/greenbone/gvmd/pull/576)
- If the schedule of a task is available, GET_TASKS will always return the
long schedule XML, not just if only the schedules are requested. [#500](https://github.com/greenbone/gvmd/pull/500)
- References to OpenVAS have been replaced with GSM [#529](https://github.com/greenbone/gvmd/pull/529)
- Buffer inserts when adding results from a slave [#641](https://github.com/greenbone/gvmd/pull/641)

### Fixed
- Checks on 'type' in GET_FEEDS has been fixed. [#462](https://github.com/greenbone/gvmd/pull/462)
- An issue which caused a race condition using the WHERE NOT EXISTS SQL has been addressed. [#472](https://github.com/greenbone/gvmd/pull/472)
- A missing argument in check_tickets is added. [#477](https://github.com/greenbone/gvmd/pull/477)
- Add missing filter case to result_count. [#548](https://github.com/greenbone/gvmd/pull/548)
- Fix create_report cache update at end of results. [#490](https://github.com/greenbone/gvmd/pull/490)
- Fix permission checks for trash reports [#503](https://github.com/greenbone/gvmd/pull/503)
- Fix MODIFY_TAG and CREATE_TAG responses. [#520](https://github.com/greenbone/gvmd/pull/520)
- Fix MODIFY_TAG for all types when given a filter. [#523](https://github.com/greenbone/gvmd/pull/523)
- Fix email field validation in create_alert and modify_alert. [#534](https://github.com/greenbone/gvmd/pull/534) [#545](https://github.com/greenbone/gvmd/pull/545)
- Fix --slave-commit-size option. [#555](https://github.com/greenbone/gvmd/pull/555)
- Fix TippingPoint error handling [#592] (https://github.com/greenbone/gvmd/pull/592)
- Apply ignore_pagination in delta reports [#597](https://github.com/greenbone/gvmd/pull/597)
- Fix getting single unowned resources [#607](https://github.com/greenbone/gvmd/pull/607)
- Fix the "Host Authentications" section in PDF / LaTeX reports. [#640](https://github.com/greenbone/gvmd/pull/640)

### Removed
- Remove -m SMB3 for smbclient in SMB alert, which allows changing the maximum protocol version via the smbclient config instead of forcing a particular one in the alert script. [#505](https://github.com/greenbone/gvmd/pull/505)
- Remove "slave" from valid_db_resource_type. [#558](https://github.com/greenbone/gvmd/pull/558)

[8.0.1]: https://github.com/greenbone/gvmd/compare/v8.0.0...v8.0.1

## [8.0.0] (2019-04-05)

### Added
- The new alert method "Alemba vFire" has been added.
- The file extension from the report format will now be added by SMB alerts.
- Handling of SSH private keys has been improved, allowing use of EC keys.
- The `--modify-scanner` option now also accepts UNIX sockets.
- Support for report content composition has been added.
- Remediation support has been added (GMP CREATE_TICKET, GET_TICKETS, etc).
- The --slave-commit-size option has been added, which can help prevent large updates from GMP scanners blocking the database for a long time.
- Settings "Hosts Filter" and "Operating Systems Filter" have been added.
- Performance of GET_REPORTS retrieving the results has been improved.
- A section about deprecated GMP elements has been added to the documentation.
- The Sourcefire alert now accepts a password credential for PKCS12 decryption.
- A new password-only credential type has been added
- Handling of failed/successful SNMP Authentication has been added to the HTML, LaTeX and PDF report formats.

### Changed
- GMP CREATE_ASSET, its GMP doc and usage by GSA are now more consistent.
- The file path of SMB alerts can now be set to a directory, using the default report filename from the user's settings.
- The tag "smb-alert:file_path" on tasks will override the file path of SMB alerts.
- CREATE_TASK now requires a name.
- TEST_ALERT now also works if NVTs are missing.
- LSC errors are now logged as warnings.
- Missing data in credentials no longer prevents slave tasks from starting. Instead the scan will start without the credential.
- The GET_TASKS command now only returns the progress of individual hosts when details are requested.
- The predefined "Discovery", "Host Discovery" and "System Discovery" now mark unreachable hosts as dead.
- Users will automatically get read permission for themselves.
- Updates of the NVTs will now ignore duplicate preferences instead of failing.
- GET_REPORTS will only return Tags of results if requested with the new result_tags attribute.
- Targets now use TCP-SYN without TCP-ACK when pinging hosts when configured to do so.
- The source code and GMP documentation have been cleaned up.

### Fixed
- An issue with deleting users has been fixed.
- An issue with GET_FEEDS returning the wrong feed types has been addressed.
- Various other code cleanups and improvements.
- Issues with the predefined report formats not handling hosts and hostnames correctly have been addressed.
- An issue with incomplete NVT info after feed updates has been addressed.
- MODIFY_SETTING now checks if text values can be decoded to valid UTF-8.
- An issue with alert emails missing a line break has been addressed.
- An issue preventing "Start Task" alerts from running has been fixed.

### Removed
- The option `--optimize remove-open-port-results` has been removed.
- The compile-time LOG option has been removed.
- Report format special case has been removed from send_get_common [#456](https://github.com/greenbone/gvmd/pull/456)

[8.0.0]: https://github.com/greenbone/gvmd/compare/v8.0+beta2...v8.0.0<|MERGE_RESOLUTION|>--- conflicted
+++ resolved
@@ -18,11 +18,8 @@
 - Change get_tickets to use the status text for filtering. [#698](https://github.com/greenbone/gvmd/pull/698)
 - Also consider 0 of n NVTS as busy loading [#706](https://github.com/greenbone/gvmd/pull/706)
 - Check whether hosts are alive and have results when adding them in slave scans. [#718](https://github.com/greenbone/gvmd/pull/718) [#737](https://github.com/greenbone/gvmd/pull/737)
-<<<<<<< HEAD
 - Change rows of built-in default filters to -2 (use "Rows Per Page" setting) [#897](https://github.com/greenbone/gvmd/pull/897)
-=======
 - Update SCAP and CERT feed info in sync scripts [#808](https://github.com/greenbone/gvmd/pull/808)
->>>>>>> 58b188b8
 
 ### Fixed
 - Allow to migrate gvmd 8 sqlite3 database to postgres with gvm-migrate-to-postgres script
