version: 2
jobs:
  check_format:
    docker:
      - image: greenbone/build-env-gvm-libs-master-debian-buster-clang-core
    steps:
      - checkout
      - run:
          name: Check Source Format
          command: clang-format -i -style=file src/comm.h src/gmp.h src/gmp_base.h src/gmp_delete.h src/gmp_get.h src/gmp_tickets.h src/gmpd.h src/iterator.h src/manage_utils.h src/otp.h src/scanner.h src/sql.h src/types.h src/utils.h src/comm.c && git diff --exit-code
<<<<<<< HEAD
  test_units:
    docker:
      - image: greenbone/build-env-gvm-master-debian-stretch-gcc-postgresql
    steps:
      - run:
          working_directory: ~/gvm-libs
          name: Checkout gvm-libs
          command: git clone --depth 1 https://github.com/greenbone/gvm-libs.git
      - run:
          working_directory: ~/gvm-libs
          name: Configure and compile gvm-libs (Release)
          command: pushd gvm-libs && mkdir build && cd build/ && cmake -DCMAKE_BUILD_TYPE=Release .. && make install && popd
      - checkout
      - run:
          name: Configure and run unit tests
          command: mkdir build && cd build/ && cmake -DBACKEND=POSTGRESQL -DCMAKE_BUILD_TYPE=Release .. && make tests && CTEST_OUTPUT_ON_FAILURE=1 make test
  build_sqlite_debug:
    docker:
      - image: greenbone/build-env-gvm-master-debian-stretch-gcc-sqlite
    steps:
      - run:
          working_directory: ~/gvm-libs
          name: Checkout gvm-libs
          command: git clone --depth 1 https://github.com/greenbone/gvm-libs.git
      - run:
          working_directory: ~/gvm-libs
          name: Configure and compile gvm-libs (Debug)
          command: pushd gvm-libs && mkdir build && cd build/ && cmake -DCMAKE_BUILD_TYPE=Debug .. && make install && popd
      - checkout
      - run:
          name: Configure and Compile (Debug)
          command: mkdir build && cd build/ && cmake -DCMAKE_BUILD_TYPE=Debug .. && make install
=======
>>>>>>> d2de33d1
  build_postgresql_debug:
    docker:
      - image: greenbone/build-env-gvm-master-debian-stretch-gcc-postgresql
    steps:
      - run:
          working_directory: ~/gvm-libs
          name: Checkout gvm-libs
          command: git clone --depth 1 https://github.com/greenbone/gvm-libs.git
      - run:
          working_directory: ~/gvm-libs
          name: Configure and compile gvm-libs (Debug)
          command: pushd gvm-libs && mkdir build && cd build/ && cmake -DCMAKE_BUILD_TYPE=Debug .. && make install && popd
      - checkout
      - run:
          name: Configure and Compile (Debug)
          command: mkdir build && cd build/ && cmake -DBACKEND=POSTGRESQL -DCMAKE_BUILD_TYPE=Debug .. && make install
  build_postgresql_release:
    docker:
      - image: greenbone/build-env-gvm-master-debian-stretch-gcc-postgresql
    steps:
      - run:
          working_directory: ~/gvm-libs
          name: Checkout gvm-libs
          command: git clone --depth 1 https://github.com/greenbone/gvm-libs.git
      - run:
          working_directory: ~/gvm-libs
          name: Configure and compile gvm-libs (Release)
          command: pushd gvm-libs && mkdir build && cd build/ && cmake -DCMAKE_BUILD_TYPE=Release .. && make install && popd
      - checkout
      - run:
          name: Configure and Compile (Release)
          command: mkdir build && cd build/ && cmake -DBACKEND=POSTGRESQL -DCMAKE_BUILD_TYPE=Release .. && make install
  build_postgresql_debug_clang:
    docker:
      - image: greenbone/build-env-gvm-master-debian-stretch-clang-postgresql
    steps:
      - run:
          working_directory: ~/gvm-libs
          name: Checkout gvm-libs
          command: git clone --depth 1 https://github.com/greenbone/gvm-libs.git
      - run:
          working_directory: ~/gvm-libs
          name: Configure and compile gvm-libs (Release)
          command: pushd gvm-libs && mkdir build && cd build/ && cmake -DCMAKE_BUILD_TYPE=Release .. && make install && popd
      - checkout
      - run:
          name: Configure and Compile with Clang (Debug, PostgreSQL)
          command: mkdir build && cd build/ && cmake -DCMAKE_C_COMPILER=clang -DCMAKE_C_FLAGS="-Wno-ignored-attributes" -DBACKEND=POSTGRESQL -DCMAKE_BUILD_TYPE=Debug .. && make install
  scan_build_postgresql_debug:
    docker:
      - image: greenbone/build-env-gvm-master-debian-stretch-clang-postgresql
    steps:
      - run:
          working_directory: ~/gvm-libs
          name: Checkout gvm-libs
          command: git clone --depth 1 https://github.com/greenbone/gvm-libs.git
      - run:
          working_directory: ~/gvm-libs
          name: Configure and compile gvm-libs (Release)
          command: pushd gvm-libs && mkdir build && cd build/ && cmake -DCMAKE_BUILD_TYPE=Release .. && make install && popd
      - checkout
      - run:
          name: Configure and Scan Build (Debug, PostgreSQL)
          command: mkdir build && cd build/ && scan-build cmake -DBACKEND=POSTGRESQL -DCMAKE_BUILD_TYPE=Debug .. && scan-build -o ~/scan-build-report-postgresql make && [ -z "$(ls -A ~/scan-build-report-postgresql/)" ]
      - store_artifacts:
          path: ~/scan-build-report-postgresql
  build_doc:
    docker:
      - image: greenbone/code-metrics-doxygen-debian-stretch
    steps:
      - checkout
      - run:
          name: Build standard documentation, failing if there are warnings
          command: mkdir build && cd build/ && cmake -DSKIP_SRC=1 .. && make doc 2>&1 1>/dev/null | { ! grep --invert-match "CGI::Pretty"; }
  gen_xml_doc:
    docker:
      - image: greenbone/code-metrics-doxygen-debian-stretch
    steps:
      - checkout
      - run:
          name: Generate documentation (XML)
          command: mkdir build && cd build/ && cmake -DSKIP_SRC=1 .. && make doc-xml 2> ~/doxygen-stderr.txt
      - store_artifacts:
          path: ~/doxygen-stderr.txt
      - persist_to_workspace:
          root: ~/project/build/doc/generated/
          paths:
            - xml
  doc_coverage:
    docker:
      - image: circleci/python:3.6
    steps:
      - attach_workspace:
          at: /tmp/workspace
      - checkout
      - run:
          name: Install coverxygen and codecov
          command: |
            python3 -m venv venv
            . venv/bin/activate
            pip install 'coverxygen>=1.3.1' codecov
      - run:
          name: Establish documentation coverage
          command: |
            . venv/bin/activate
            python -m coverxygen --src-dir /root/project --xml-dir /tmp/workspace/xml --output lcov.info
      - run:
          name: Upload coverage to Codecov
          command: |
            . venv/bin/activate
            codecov -F documentation -X gcov -f lcov.info
workflows:
  version: 2
  build:
    jobs:
      - check_format
<<<<<<< HEAD
      - test_units
      - build_sqlite_debug
=======
>>>>>>> d2de33d1
      - build_postgresql_debug
      - build_postgresql_release
      - build_postgresql_debug_clang
      - scan_build_postgresql_debug
      - build_doc
      - gen_xml_doc
      - doc_coverage:
          requires:
            - gen_xml_doc<|MERGE_RESOLUTION|>--- conflicted
+++ resolved
@@ -8,7 +8,6 @@
       - run:
           name: Check Source Format
           command: clang-format -i -style=file src/comm.h src/gmp.h src/gmp_base.h src/gmp_delete.h src/gmp_get.h src/gmp_tickets.h src/gmpd.h src/iterator.h src/manage_utils.h src/otp.h src/scanner.h src/sql.h src/types.h src/utils.h src/comm.c && git diff --exit-code
-<<<<<<< HEAD
   test_units:
     docker:
       - image: greenbone/build-env-gvm-master-debian-stretch-gcc-postgresql
@@ -25,24 +24,6 @@
       - run:
           name: Configure and run unit tests
           command: mkdir build && cd build/ && cmake -DBACKEND=POSTGRESQL -DCMAKE_BUILD_TYPE=Release .. && make tests && CTEST_OUTPUT_ON_FAILURE=1 make test
-  build_sqlite_debug:
-    docker:
-      - image: greenbone/build-env-gvm-master-debian-stretch-gcc-sqlite
-    steps:
-      - run:
-          working_directory: ~/gvm-libs
-          name: Checkout gvm-libs
-          command: git clone --depth 1 https://github.com/greenbone/gvm-libs.git
-      - run:
-          working_directory: ~/gvm-libs
-          name: Configure and compile gvm-libs (Debug)
-          command: pushd gvm-libs && mkdir build && cd build/ && cmake -DCMAKE_BUILD_TYPE=Debug .. && make install && popd
-      - checkout
-      - run:
-          name: Configure and Compile (Debug)
-          command: mkdir build && cd build/ && cmake -DCMAKE_BUILD_TYPE=Debug .. && make install
-=======
->>>>>>> d2de33d1
   build_postgresql_debug:
     docker:
       - image: greenbone/build-env-gvm-master-debian-stretch-gcc-postgresql
@@ -159,11 +140,7 @@
   build:
     jobs:
       - check_format
-<<<<<<< HEAD
       - test_units
-      - build_sqlite_debug
-=======
->>>>>>> d2de33d1
       - build_postgresql_debug
       - build_postgresql_release
       - build_postgresql_debug_clang
